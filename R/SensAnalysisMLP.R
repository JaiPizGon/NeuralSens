--- conflicted
+++ resolved
@@ -14,7 +14,7 @@
 #'   also \code{\link[caret]{train}}
 #' @param plot \code{logical} whether or not to plot the analysis. By default
 #'   is \code{TRUE}.
-#' @param raw \code{logical} whether or not to return the sensitivity of each row
+#' @param .rawSens \code{logical} whether or not to return the sensitivity of each row
 #' of the data provided, or return the mean, sd and mean of the square of the
 #' sensitivities. By default is \code{FALSE}.
 #' @param ...	additional arguments passed to or from other methods
@@ -315,14 +315,14 @@
 #' }
 #' @export
 #' @rdname SensAnalysisMLP
-SensAnalysisMLP <- function(MLP.fit, .returnSens = TRUE, plot = TRUE, raw = FALSE, ...) UseMethod('SensAnalysisMLP')
+SensAnalysisMLP <- function(MLP.fit, .returnSens = TRUE, plot = TRUE, .rawSens = FALSE, ...) UseMethod('SensAnalysisMLP')
 
 #' @rdname SensAnalysisMLP
 #'
 #' @export
 #'
 #' @method SensAnalysisMLP default
-SensAnalysisMLP.default <- function(MLP.fit, .returnSens = TRUE, plot = TRUE, raw = FALSE, trData,
+SensAnalysisMLP.default <- function(MLP.fit, .returnSens = TRUE, plot = TRUE, .rawSens = FALSE, trData,
                                     actfunc = c('linear', 'sigmoid','linear'),preProc = NULL,
                                     terms = NULL, ...) {
   ### Things needed for calculating the sensibilities:
@@ -487,7 +487,7 @@
 
 
   if (.returnSens) {
-    if(!raw) {
+    if(!.rawSens) {
       # Check if there are more than one output
       if (dim(der)[3] > 1) {
         sens <- list(sens)
@@ -515,25 +515,15 @@
 #' @export
 #'
 #' @method SensAnalysisMLP train
-<<<<<<< HEAD
-SensAnalysisMLP.train <- function(MLP.fit, .returnSens = TRUE, plot = TRUE, ...) {
+SensAnalysisMLP.train <- function(MLP.fit, .returnSens = TRUE, plot = TRUE, .rawSens = FALSE,...) {
   args <- list(...)
-=======
-SensAnalysisMLP.train <- function(MLP.fit, .returnSens = TRUE, plot = TRUE, raw = FALSE, ...) {
->>>>>>> 898cb358
   SensAnalysisMLP(MLP.fit$finalModel,
                   trData = if ("trData" %in% names(args)) {args$trData} else {MLP.fit$trainingData},
                   .returnSens = .returnSens,
-<<<<<<< HEAD
+                  .rawSens = .rawSens,
                   preProc = if ("preProc" %in% names(args)) {args$preProc} else {MLP.fit$preProcess},
                   terms = if ("terms" %in% names(args)) {args$terms} else {MLP.fit$terms},
                   plot = plot, args[!names(args) %in% c("trData","preProc","terms")])
-=======
-                  raw = raw,
-                  preProc = MLP.fit$preProcess,
-                  terms = MLP.fit$terms,
-                  plot = plot, ...)
->>>>>>> 898cb358
 }
 
 #' @rdname SensAnalysisMLP
@@ -541,12 +531,8 @@
 #' @export
 #'
 #' @method SensAnalysisMLP H2OMultinomialModel
-<<<<<<< HEAD
-SensAnalysisMLP.H2OMultinomialModel <- function(MLP.fit, .returnSens = TRUE, plot = TRUE, ...) {
+SensAnalysisMLP.H2OMultinomialModel <- function(MLP.fit, .returnSens = TRUE, plot = TRUE, .rawSens = FALSE,...) {
   args <- list(...)
-=======
-SensAnalysisMLP.H2OMultinomialModel <- function(MLP.fit, .returnSens = TRUE, plot = TRUE, raw = FALSE, ...) {
->>>>>>> 898cb358
   createDummiesH2O <- function(trData) {
     # H2O dummies create all levels of factor variables and an extra level for missing (NA).
     # This is different in caret where it creates all levels minus 1 of factor variables.
@@ -682,7 +668,7 @@
                           trData = trData,
                           actfunc = actfun,
                           .returnSens = .returnSens,
-                          raw = raw,
+                          .rawSens = .rawSens,
                           preProc = preProc,
                           terms = NULL,
                           plot = plot, args[!names(args) %in% c("trData")])
@@ -693,12 +679,8 @@
 #' @export
 #'
 #' @method SensAnalysisMLP H2ORegressionModel
-<<<<<<< HEAD
-SensAnalysisMLP.H2ORegressionModel <- function(MLP.fit, .returnSens = TRUE, plot = TRUE, ...) {
+SensAnalysisMLP.H2ORegressionModel <- function(MLP.fit, .returnSens = TRUE, plot = TRUE, .rawSens = FALSE,...) {
   args <- list(...)
-=======
-SensAnalysisMLP.H2ORegressionModel <- function(MLP.fit, .returnSens = TRUE, plot = TRUE, raw = FALSE, ...) {
->>>>>>> 898cb358
   createDummiesH2O <- function(trData) {
     # H2O dummies create all levels of factor variables and an extra level for missing (NA).
     # This is different in caret where it creates all levels minus 1 of factor variables.
@@ -833,7 +815,7 @@
                           trData = trData,
                           actfunc = actfun,
                           .returnSens = .returnSens,
-                          raw = raw,
+                          .rawSens = .rawSens,
                           preProc = preProc,
                           terms = NULL,
                           plot = plot, args[!names(args) %in% c("trData")])
@@ -845,7 +827,7 @@
 #' @export
 #'
 #' @method SensAnalysisMLP list
-SensAnalysisMLP.list <- function(MLP.fit, .returnSens = TRUE, plot = TRUE, raw = FALSE, trData,...) {
+SensAnalysisMLP.list <- function(MLP.fit, .returnSens = TRUE, plot = TRUE, .rawSens = FALSE, trData,...) {
   # For a neural nnet
   ## Detect that it's from the neural package
   neuralfields <- c("weight","dist", "neurons", "actfns", "diffact")
@@ -874,7 +856,7 @@
                           trData = trData,
                           modelType = modelType,
                           .returnSens = .returnSens,
-                          raw = raw,
+                          .rawSens = .rawSens,
                           preProc = NULL,
                           terms = NULL,
                           plot = plot, ...)
@@ -885,7 +867,7 @@
 #' @export
 #'
 #' @method SensAnalysisMLP mlp
-SensAnalysisMLP.mlp <- function(MLP.fit, .returnSens = TRUE, plot = TRUE, raw = FALSE, trData, preProc = NULL, terms = NULL, ...) {
+SensAnalysisMLP.mlp <- function(MLP.fit, .returnSens = TRUE, plot = TRUE, .rawSens = FALSE, trData, preProc = NULL, terms = NULL, ...) {
   # For a RSNNS mlp
   netInfo <- RSNNS::extractNetInfo(MLP.fit)
   nwts <- NeuralNetTools::neuralweights(MLP.fit)
@@ -929,7 +911,7 @@
                           trData = trData,
                           actfunc = actfun,
                           .returnSens = .returnSens,
-                          raw = raw,
+                          .rawSens = .rawSens,
                           preProc = preProc,
                           terms = terms,
                           plot = plot, ...)
@@ -940,7 +922,7 @@
 #' @export
 #'
 #' @method SensAnalysisMLP nn
-SensAnalysisMLP.nn <- function(MLP.fit, .returnSens = TRUE, plot = TRUE, preProc = NULL, terms = NULL, ...) {
+SensAnalysisMLP.nn <- function(MLP.fit, .returnSens = TRUE, plot = TRUE, .rawSens = FALSE, preProc = NULL, terms = NULL, ...) {
   # For a neuralnet nn
   finalModel <- NULL
   finalModel$n <- c(nrow(MLP.fit$weights[[1]][[1]])-1,ncol(MLP.fit$weights[[1]][[1]]),ncol(MLP.fit$weights[[1]][[2]]))
@@ -962,7 +944,7 @@
                           trData = trData,
                           actfunc = actfun,
                           .returnSens = .returnSens,
-                          raw = raw,
+                          .rawSens = .rawSens,
                           preProc = preProc,
                           terms = terms,
                           plot = plot, ...)
@@ -973,7 +955,7 @@
 #' @export
 #'
 #' @method SensAnalysisMLP nnet
-SensAnalysisMLP.nnet <- function(MLP.fit, .returnSens = TRUE, plot = TRUE, raw = FALSE, trData, preProc = NULL, terms = NULL, ...) {
+SensAnalysisMLP.nnet <- function(MLP.fit, .returnSens = TRUE, plot = TRUE, .rawSens = FALSE, trData, preProc = NULL, terms = NULL, ...) {
   # For a nnet nnet
   finalModel <- NULL
   finalModel$n <- MLP.fit$n
@@ -989,7 +971,7 @@
                           trData = trData,
                           actfunc = actfun,
                           .returnSens = .returnSens,
-                          raw = raw,
+                          .rawSens = .rawSens,
                           preProc = preProc,
                           terms = terms,
                           plot = plot, ...)
