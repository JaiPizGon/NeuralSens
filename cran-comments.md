--- conflicted
+++ resolved
@@ -1,14 +1,7 @@
 ## Test environments
 * Windows 10 Home x64, R 3.6.0
-<<<<<<< HEAD
-* ubuntu 14.05.5 (on travis-ci), R (oldrel, release and devel)
-* Mac OS X 10.13.3 (on travis-ci), R (oldrel, release and devel)
-* win-builder, R (oldrelease, release and devel)
-* macOS Sierra 10.12.6, R 3.5.1
-=======
 * ubuntu 14.01 (on travis-ci), R 3.5.3
 * win-builder (devel, release and oldrelease)
->>>>>>> d46f42ed
 
 ## R MD check results
 There were no ERRORs, WARNINGs or NOTEs. 
